--- conflicted
+++ resolved
@@ -1,9 +1,5 @@
 name: cli_script
-<<<<<<< HEAD
 version: 1.0.0
-=======
-version: 0.3.2
->>>>>>> 101db6d4
 description:
   Write scripts that call subprocesses with the ease of shell scripting and the
   power of Dart.
