<<<<<<< HEAD
## 1.0.0

* Stable release.

* Expose the `args()` function, which shell-escapes multiple arguments at once.
=======
## 0.3.2

* Declare support for Dart 3.
>>>>>>> 101db6d4

## 0.3.1

* Add `Script.outputBytes`, which works like `Script.output` but returns the raw
  bytes instead of a string representation.

## 0.3.0

* Add `Script.kill()` to send a `ProcessSignal` such as `SIGKILL` or `SIGTERM`
  to terminate a script or stream. Defaults to `SIGTERM`. Capturing functions
  like `Script.capture` or `silenceUntilFailure` can't terminate their callbacks
  but the `ProcessSignal` can be reacted to via their new `onSignal` handler.

## 0.2.7

* Ensure that `Script`s always cancel streams piped to their `stdin` sinks after
  exiting. This prevents rare cases where programs could deadlock waiting for
  events to be processed.

## 0.2.6

* Add a `stderrOnly` parameter to `BufferedScript.capture()` and
  `silenceUntilFailure()`. If this parameter is `true`, only the `stderr` from
  the callbacks will be buffered or silenced, and the `stdout` will be emitted
  normally.

## 0.2.5

* Add `LineStreamExtensions.withSpans()`, which adds `SourceSpanWithContext`s to
  a stream's lines for better error messaging and debugging.

* Add `readWithSpans()`, which adds `SourceSpanWithContext`s to a file's lines
  for better error messaging and debugging.

* Add `LineAndSpanStreamExtensions`, which provides various extension methods
  that preserve source spans.

## 0.2.4

* Add a `silenceUntilFailure()` function that suppresses output for a block of
  code until it emits an error.

## 0.2.3+2

* Documentation improvements only.

## 0.2.3+1

* Properly respect `onlyMatching` in the top-level `grep()` method.

## 0.2.3

* Add an `onlyMatching` flag to `grep()` which prints the sections of input
  lines that match the given regular expression.

* Add a `teeToStderr` transformer and extension method on
  `Stream<List<String>>`. This passes a stream to stderr without modifying it,
  which is useful for debugging.

* Add a `Script.mapLines` constructor that returns a script that maps stdin
  lines according to a `String Function(String)`.

* Add support for passing a `String Function(String)` to `Script.pipeline` and
  `Script.operator |` to map stdin lines.

* Fold stack frames for a few more packages used internally.

## 0.2.2

* Add a `BufferedScript` class that buffers output from a Script until it's
  explicitly released, making it easier to run multiple script in parallel
  without having their outputs collide with one another.

* If the same `capture()` block both calls `print()` and writes to
  `currentStdout`, ensure that the order of prints is preserved.

* If the same `capture()` block writes to both `currentStdout` and
  `currentStderr`, ensure that the relative order of those writes is preserved
  when collected with `combineOutput()`.

## 0.2.1

* Give the stream transformers exposed by this package human-readable
  `toString()`s.

## 0.2.0

* Add a `debug` option to `wrapMain()` to print extra diagnostic information.

* Add a `runInShell` argument for subprocesses.

* Accept `Iterable<String>` instead of `List<String>` for subprocess arguments.

* Use 257 rather than 256 as the sentinel value for `ScriptException`s caused by
  Dart exceptions.

* Fix a bug where Dart exceptions could cause the script to exit before their
  debug information was printed to stderr.

## 0.1.0

* Initial release.<|MERGE_RESOLUTION|>--- conflicted
+++ resolved
@@ -1,14 +1,12 @@
-<<<<<<< HEAD
 ## 1.0.0
 
 * Stable release.
 
 * Expose the `args()` function, which shell-escapes multiple arguments at once.
-=======
+
 ## 0.3.2
 
 * Declare support for Dart 3.
->>>>>>> 101db6d4
 
 ## 0.3.1
 
