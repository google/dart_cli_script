## 1.0.0

<<<<<<< HEAD
* Stable release.

* Expose the `args()` function, which shell-escapes multiple arguments at once.
=======
* Update internal type annotations for compatibility with [dart-lang/sdk#52801].

  [dart-lang/sdk#52801]: https://github.com/dart-lang/sdk/issues/52801
>>>>>>> 36cb86dd

## 0.3.2

* Declare support for Dart 3.

## 0.3.1

* Add `Script.outputBytes`, which works like `Script.output` but returns the raw
  bytes instead of a string representation.

## 0.3.0

* Add `Script.kill()` to send a `ProcessSignal` such as `SIGKILL` or `SIGTERM`
  to terminate a script or stream. Defaults to `SIGTERM`. Capturing functions
  like `Script.capture` or `silenceUntilFailure` can't terminate their callbacks
  but the `ProcessSignal` can be reacted to via their new `onSignal` handler.

## 0.2.7

* Ensure that `Script`s always cancel streams piped to their `stdin` sinks after
  exiting. This prevents rare cases where programs could deadlock waiting for
  events to be processed.

## 0.2.6

* Add a `stderrOnly` parameter to `BufferedScript.capture()` and
  `silenceUntilFailure()`. If this parameter is `true`, only the `stderr` from
  the callbacks will be buffered or silenced, and the `stdout` will be emitted
  normally.

## 0.2.5

* Add `LineStreamExtensions.withSpans()`, which adds `SourceSpanWithContext`s to
  a stream's lines for better error messaging and debugging.

* Add `readWithSpans()`, which adds `SourceSpanWithContext`s to a file's lines
  for better error messaging and debugging.

* Add `LineAndSpanStreamExtensions`, which provides various extension methods
  that preserve source spans.

## 0.2.4

* Add a `silenceUntilFailure()` function that suppresses output for a block of
  code until it emits an error.

## 0.2.3+2

* Documentation improvements only.

## 0.2.3+1

* Properly respect `onlyMatching` in the top-level `grep()` method.

## 0.2.3

* Add an `onlyMatching` flag to `grep()` which prints the sections of input
  lines that match the given regular expression.

* Add a `teeToStderr` transformer and extension method on
  `Stream<List<String>>`. This passes a stream to stderr without modifying it,
  which is useful for debugging.

* Add a `Script.mapLines` constructor that returns a script that maps stdin
  lines according to a `String Function(String)`.

* Add support for passing a `String Function(String)` to `Script.pipeline` and
  `Script.operator |` to map stdin lines.

* Fold stack frames for a few more packages used internally.

## 0.2.2

* Add a `BufferedScript` class that buffers output from a Script until it's
  explicitly released, making it easier to run multiple script in parallel
  without having their outputs collide with one another.

* If the same `capture()` block both calls `print()` and writes to
  `currentStdout`, ensure that the order of prints is preserved.

* If the same `capture()` block writes to both `currentStdout` and
  `currentStderr`, ensure that the relative order of those writes is preserved
  when collected with `combineOutput()`.

## 0.2.1

* Give the stream transformers exposed by this package human-readable
  `toString()`s.

## 0.2.0

* Add a `debug` option to `wrapMain()` to print extra diagnostic information.

* Add a `runInShell` argument for subprocesses.

* Accept `Iterable<String>` instead of `List<String>` for subprocess arguments.

* Use 257 rather than 256 as the sentinel value for `ScriptException`s caused by
  Dart exceptions.

* Fix a bug where Dart exceptions could cause the script to exit before their
  debug information was printed to stderr.

## 0.1.0

* Initial release.<|MERGE_RESOLUTION|>--- conflicted
+++ resolved
@@ -1,14 +1,12 @@
 ## 1.0.0
 
-<<<<<<< HEAD
 * Stable release.
 
 * Expose the `args()` function, which shell-escapes multiple arguments at once.
-=======
+
 * Update internal type annotations for compatibility with [dart-lang/sdk#52801].
 
   [dart-lang/sdk#52801]: https://github.com/dart-lang/sdk/issues/52801
->>>>>>> 36cb86dd
 
 ## 0.3.2
 
